--- conflicted
+++ resolved
@@ -14,26 +14,17 @@
 
 //! An implementation of a Merkelized version of an array list (Merkle tree).
 
-<<<<<<< HEAD
-pub use self::proof::{ListProof, ListProofError, ProofOfAbsence};
-=======
 pub use self::proof::{CheckedListProof, ListProof, ListProofError, ValidationError};
->>>>>>> a6e0bf66
 
 use std::{cmp, iter, marker::PhantomData, ops::RangeBounds};
 
 use exonum_crypto::Hash;
 
-<<<<<<< HEAD
-use self::key::ProofListKey;
-use crate::views::IndexAddress;
-=======
 use self::{
     key::{ProofListKey, MAX_INDEX},
     proof::HashedEntry,
     proof_builder::{BuildProof, MerkleTree},
 };
->>>>>>> a6e0bf66
 use crate::{
     access::{Access, AccessError, FromAccess},
     hash::HashTag,
@@ -116,58 +107,6 @@
     }
 }
 
-<<<<<<< HEAD
-    /// Creates a new index representation based on the name, common prefix of its keys
-    /// and storage view.
-    ///
-    /// Storage view can be specified as [`&Snapshot`] or [`&mut Fork`]. In the first case, only
-    /// immutable methods are available. In the second case, both immutable and mutable methods are
-    /// available.
-    ///
-    /// [`&Snapshot`]: ../trait.Snapshot.html
-    /// [`&mut Fork`]: ../struct.Fork.html
-    ///
-    /// # Examples
-    ///
-    /// ```
-    /// use exonum_merkledb::{TemporaryDB, Database, ProofListIndex};
-    ///
-    /// let db = TemporaryDB::new();
-    /// let name = "name";
-    /// let index_id = vec![01];
-    ///
-    /// let snapshot = db.snapshot();
-    /// let index: ProofListIndex<_, u8> =
-    ///                             ProofListIndex::new_in_family(name, &index_id, &snapshot);
-    ///
-    /// let fork = db.fork();
-    /// let mut mut_index : ProofListIndex<_, u8> =
-    ///                                 ProofListIndex::new_in_family(name, &index_id, &fork);
-    /// ```
-    pub fn new_in_family<S, I>(family_name: S, index_id: &I, index_access: T) -> Self
-    where
-        I: BinaryKey,
-        I: ?Sized,
-        S: Into<String>,
-    {
-        let (base, state) = IndexBuilder::new(index_access)
-            .index_type(IndexType::ProofList)
-            .index_name(family_name)
-            .family_id(index_id)
-            .build();
-        Self {
-            base,
-            state,
-            _v: PhantomData,
-        }
-    }
-
-    pub(crate) fn create_from<I: Into<IndexAddress>>(address: I, access: T) -> Self {
-        let (base, state) = IndexBuilder::from_address(address, access)
-            .index_type(IndexType::ProofList)
-            .build();
-
-=======
 impl<T, V> ProofListIndex<T, V>
 where
     T: RawAccess,
@@ -175,7 +114,6 @@
 {
     fn new(view: ViewWithMetadata<T>) -> Self {
         let (base, state) = view.into_parts();
->>>>>>> a6e0bf66
         Self {
             base,
             state,
@@ -183,20 +121,6 @@
         }
     }
 
-<<<<<<< HEAD
-    pub(crate) fn get_from<I: Into<IndexAddress>>(address: I, access: T) -> Option<Self> {
-        IndexBuilder::from_address(address, access)
-            .index_type(IndexType::ProofList)
-            .build_existed()
-            .map(|(base, state)| Self {
-                base,
-                state,
-                _v: PhantomData,
-            })
-    }
-
-=======
->>>>>>> a6e0bf66
     fn has_branch(&self, key: ProofListKey) -> bool {
         key.first_left_leaf_index() < self.len()
     }
