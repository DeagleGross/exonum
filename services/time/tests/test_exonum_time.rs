--- conflicted
+++ resolved
@@ -22,13 +22,9 @@
 use chrono::{DateTime, Duration, TimeZone, Utc};
 use exonum::{
     blockchain::{Schema, TransactionErrorType, TransactionResult},
-    crypto::{gen_keypair, CryptoHash, PublicKey},
+    crypto::{gen_keypair, PublicKey},
     helpers::{Height, ValidatorId},
-<<<<<<< HEAD
     messages::{AnyTx, Signed},
-=======
-    messages::{RawTransaction, Signed},
->>>>>>> f6deb4c7
 };
 use exonum_testkit::{ApiKind, TestKitApi, TestKitBuilder, TestNode};
 use exonum_time::{
@@ -441,12 +437,7 @@
         Some(TransactionResult(Ok(())))
     );
 
-<<<<<<< HEAD
-    let snapshot = testkit.snapshot();
-    let schema = TimeSchema::new(&snapshot);
-=======
     let schema = TimeSchema::new(Rc::from(testkit.snapshot()));
->>>>>>> f6deb4c7
 
     assert_eq!(schema.time().get(), Some(time0));
     assert_eq!(schema.validators_times().get(pub_key), Some(time0));
