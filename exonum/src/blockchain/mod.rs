--- conflicted
+++ resolved
@@ -92,20 +92,14 @@
         let patch = {
             let mut fork = self.fork();
             // Update service tables
-<<<<<<< HEAD
-            for (id, service) in self.service_map.iter() {
+            for (_, service) in self.service_map.iter() {
                 let cfg = service.handle_genesis_block(&mut fork);
-                config_propose.services.insert(format!("{}", id), cfg);
-=======
-            for (_, service) in self.service_map.iter() {
-                let cfg = service.handle_genesis_block(&view)?;
                 let name = service.service_name();
                 if config_propose.services.contains_key(name) {
                     panic!("Services have already contain service with name={}, please change it.",
                            name);
                 }
                 config_propose.services.insert(name.into(), cfg);
->>>>>>> ddaae419
             }
             // Commit actual configuration
             {
@@ -139,7 +133,6 @@
                         pool: &TxPool)
                         -> (Hash, Patch) {
         // Create fork
-<<<<<<< HEAD
         let mut fork = self.fork();
 
         let block_hash = {
@@ -154,41 +147,6 @@
                 schema.block_txs_mut(height).push(*hash);
                 let location = TxLocation::new(height, index as u64);
                 schema.tx_location_by_tx_hash_mut().put(hash, location);
-=======
-        let fork = self.view();
-        // Create database schema
-        let schema = Schema::new(&fork);
-        // Get last hash
-        let last_hash = self.last_hash()?;
-        // Save & execute transactions
-        for (index, hash) in tx_hashes.iter().enumerate() {
-            let tx = &pool[hash];
-            tx.execute(&fork)?;
-            schema.transactions().put(hash, tx.raw().clone()).unwrap();
-            schema.block_txs(height).append(*hash).unwrap();
-            let location = TxLocation::new(height, index as u64);
-            schema.tx_location_by_tx_hash().put(hash, location).unwrap();
-        }
-        // Get tx hash
-        let tx_hash = schema.block_txs(height).root_hash()?;
-        // Get tx count
-        let tx_count = schema.block_txs(height).len()? as u32;
-        // Get state hash
-        let state_hash = {
-            let sum_table = schema.state_hash_aggregator();
-            let vec_core_state = schema.core_state_hash()?;
-            for (idx, core_table_hash) in vec_core_state.into_iter().enumerate() {
-                let key = Blockchain::service_table_unique_key(CORE_SERVICE, idx);
-                sum_table.put(&key, core_table_hash)?;
-            }
-            for service in self.service_map.values() {
-                let service_id = service.service_id();
-                let vec_service_state = service.state_hash(&fork)?;
-                for (idx, service_table_hash) in vec_service_state.into_iter().enumerate() {
-                    let key = Blockchain::service_table_unique_key(service_id, idx);
-                    sum_table.put(&key, service_table_hash)?;
-                }
->>>>>>> ddaae419
             }
 
             // Get tx & state hash
@@ -233,15 +191,18 @@
             };
 
             // Create block
-            let block = Block::new(height, round, &last_hash, &tx_hash, &state_hash);
+            let block = Block::new(SCHEMA_MAJOR_VERSION,
+                                   proposer_id,
+                                   height,
+                                   tx_hashes.len() as u32,
+                                   &last_hash,
+                                   &tx_hash,
+                                   &state_hash);
             trace!("execute block = {:?}", block);
             // Eval block hash
             let block_hash = block.hash();
             // Update height
-            // TODO: check that height == propose.height
-
             let mut schema = Schema::new(&mut fork);
-
             schema.block_hashes_by_height_mut().push(block_hash);
             // Save block
             schema.blocks_mut().put(&block_hash, block);
@@ -249,27 +210,7 @@
             block_hash
         };
 
-<<<<<<< HEAD
         (block_hash, fork.into_patch())
-=======
-        // Create block
-        let block = Block::new(SCHEMA_MAJOR_VERSION,
-                               proposer_id,
-                               height,
-                               tx_count,
-                               &last_hash,
-                               &tx_hash,
-                               &state_hash);
-        trace!("execute block = {:?}", block);
-        // Eval block hash
-        let block_hash = block.hash();
-        // Update height
-        // TODO: check that height == propose.height
-        schema.block_hashes_by_height().append(block_hash).is_ok();
-        // Save block
-        schema.blocks().put(&block_hash, block).is_ok();
-        Ok((block_hash, fork.changes()))
->>>>>>> ddaae419
     }
 
     #[cfg_attr(feature="flame_profile", flame)]
@@ -335,7 +276,6 @@
 
 impl fmt::Debug for Blockchain {
     fn fmt(&self, f: &mut fmt::Formatter) -> fmt::Result {
-<<<<<<< HEAD
         write!(f, "Blockchain(..)")
     }
 }
@@ -347,44 +287,4 @@
             service_map: self.service_map.clone()
         }
     }
-}
-
-#[cfg(test)]
-mod test {
-    #[test]
-    fn test_u64() {
-        storage_value! {
-            struct Test {
-                const SIZE = 8;
-                field some_test:u64 [0 => 8]
-            }
-        }
-        let test_data = r##"{"some_test":"1234"}"##;
-        let test = Test::new(1234);
-        let data = ::serialize::json::reexport::to_string(&test).unwrap();
-        println!("{:?}", data);
-        assert_eq!(data, test_data);
-    }
-
-    #[test]
-    fn test_system_time() {
-    use std::time::{SystemTime, UNIX_EPOCH};
-        storage_value! {
-            struct Test {
-                const SIZE = 12;
-                field some_test:SystemTime [0 => 12]
-            }
-        }
-        let test_data = r##"{"some_test":{"secs":"0","nanos":0}}"##;
-
-
-        let test = Test::new(UNIX_EPOCH);
-        let data = ::serialize::json::reexport::to_string(&test).unwrap();
-        assert_eq!(data, test_data);
-=======
-        write!(f,
-               "Blockchain {{ db: {:?}, service_map: {{ .. }} }}",
-               self.db)
->>>>>>> ddaae419
-    }
 }