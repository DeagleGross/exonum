// Copyright 2019 The Exonum Team
//
// Licensed under the Apache License, Version 2.0 (the "License");
// you may not use this file except in compliance with the License.
// You may obtain a copy of the License at
//
//   http://www.apache.org/licenses/LICENSE-2.0
//
// Unless required by applicable law or agreed to in writing, software
// distributed under the License is distributed on an "AS IS" BASIS,
// WITHOUT WARRANTIES OR CONDITIONS OF ANY KIND, either express or implied.
// See the License for the specific language governing permissions and
// limitations under the License.

//! Blockchain explorer module provides API for getting information about blocks and transactions
//! from the blockchain.
//!
//! See the `explorer` example in the crate for examples of usage.

use serde::{Deserialize, Deserializer, Serialize, Serializer};

use std::{
    cell::{Ref, RefCell},
    collections::Bound,
    fmt,
    ops::{Index, RangeBounds},
    slice,
};

use crate::blockchain::{
    Block, Blockchain, Schema, TransactionError, TransactionErrorType, TransactionMessage,
    TransactionResult, TxLocation,
};
use crate::crypto::{CryptoHash, Hash};
use crate::helpers::Height;
<<<<<<< HEAD
use crate::messages::{AnyTx, Precommit, Signed};
=======
use crate::messages::{Precommit, RawTransaction, Signed};
>>>>>>> f6deb4c7
use exonum_merkledb::{ListProof, Snapshot};

/// Transaction parsing result.
type ParseResult = Result<TransactionMessage, failure::Error>;

/// Ending height of the range (exclusive), given the a priori max height.
fn end_height(bound: Bound<&Height>, max: Height) -> Height {
    use std::cmp::min;

    let inner_end = match bound {
        Bound::Included(height) => height.next(),
        Bound::Excluded(height) => *height,
        Bound::Unbounded => max.next(),
    };

    min(inner_end, max.next())
}

/// Information about a block in the blockchain.
///
/// # JSON presentation
///
/// JSON object with the following fields:
///
/// | Name | Equivalent type | Description |
/// |------|-------|--------|
/// | `block` | [`Block`] | Block header as recorded in the blockchain |
/// | `precommits` | `Vec<`[`Precommit`]`>` | Precommits authorizing the block |
/// | `txs` | `Vec<`[`Hash`]`>` | Hashes of transactions in the block |
///
/// [`Block`]: ../blockchain/struct.Block.html
/// [`Precommit`]: ../messages/struct.Precommit.html
/// [`Hash`]: ../../exonum_crypto/struct.Hash.html
#[derive(Debug)]
pub struct BlockInfo<'a> {
    header: Block,
    explorer: &'a BlockchainExplorer<'a>,
    precommits: RefCell<Option<Vec<Signed<Precommit>>>>,
    txs: RefCell<Option<Vec<Hash>>>,
}

impl<'a> BlockInfo<'a> {
    fn new(explorer: &'a BlockchainExplorer, height: Height) -> Self {
        let schema = Schema::new(&explorer.snapshot);
        let header = {
            let hashes = schema.block_hashes_by_height();
            let blocks = schema.blocks();

            let block_hash = hashes
                .get(height.0)
                .unwrap_or_else(|| panic!("Block not found, height: {:?}", height));
            blocks
                .get(&block_hash)
                .unwrap_or_else(|| panic!("Block not found, hash: {:?}", block_hash))
        };

        BlockInfo {
            explorer,
            header,
            precommits: RefCell::new(None),
            txs: RefCell::new(None),
        }
    }

    /// Returns block header as recorded in the blockchain.
    pub fn header(&self) -> &Block {
        &self.header
    }

    /// Extracts the header discarding all other information.
    pub fn into_header(self) -> Block {
        self.header
    }

    /// Returns the height of this block.
    ///
    /// This method is equivalent to calling `block.header().height()`.
    pub fn height(&self) -> Height {
        self.header.height()
    }

    /// Returns the number of transactions in this block.
    pub fn len(&self) -> usize {
        self.header.tx_count() as usize
    }

    /// Is this block empty (i.e., contains no transactions)?
    pub fn is_empty(&self) -> bool {
        self.len() == 0
    }

    /// Returns a list of precommits for this block.
    pub fn precommits(&self) -> Ref<[Signed<Precommit>]> {
        if self.precommits.borrow().is_none() {
            let precommits = self.explorer.precommits(&self.header);
            *self.precommits.borrow_mut() = Some(precommits);
        }

        Ref::map(self.precommits.borrow(), |cache| {
            cache.as_ref().unwrap().as_ref()
        })
    }

    /// Lists hashes of transactions included in this block.
    pub fn transaction_hashes(&self) -> Ref<[Hash]> {
        if self.txs.borrow().is_none() {
            let txs = self.explorer.transaction_hashes(&self.header);
            *self.txs.borrow_mut() = Some(txs);
        }

        Ref::map(self.txs.borrow(), |cache| cache.as_ref().unwrap().as_ref())
    }

    /// Returns a transaction with the specified index in the block.
    pub fn transaction(&self, index: usize) -> Option<CommittedTransaction> {
        self.transaction_hashes()
            .get(index)
            .map(|hash| self.explorer.committed_transaction(hash, None))
    }

    /// Iterates over transactions in the block.
    pub fn iter(&self) -> Transactions {
        Transactions {
            block: self,
            ptr: 0,
            len: self.len(),
        }
    }

    /// Loads transactions and precommits for the block.
    pub fn with_transactions(self) -> BlockWithTransactions {
        let (explorer, header, precommits, transactions) =
            (self.explorer, self.header, self.precommits, self.txs);

        let precommits = precommits
            .into_inner()
            .unwrap_or_else(|| explorer.precommits(&header));
        let transactions = transactions
            .into_inner()
            .unwrap_or_else(|| explorer.transaction_hashes(&header))
            .iter()
            .map(|tx_hash| explorer.committed_transaction(tx_hash, None))
            .collect();

        BlockWithTransactions {
            header,
            precommits,
            transactions,
        }
    }
}

impl<'a> Serialize for BlockInfo<'a> {
    fn serialize<S: Serializer>(&self, serializer: S) -> Result<S::Ok, S::Error> {
        use serde::ser::SerializeStruct;

        let mut s = serializer.serialize_struct("BlockInfo", 3)?;
        s.serialize_field("block", &self.header)?;
        s.serialize_field("precommits", &*self.precommits())?;
        s.serialize_field("txs", &*self.transaction_hashes())?;
        s.end()
    }
}

/// Iterator over transactions in a block.
#[derive(Debug)]
pub struct Transactions<'r, 'a: 'r> {
    block: &'r BlockInfo<'a>,
    ptr: usize,
    len: usize,
}

impl<'a, 'r> Iterator for Transactions<'a, 'r> {
    type Item = CommittedTransaction;

    fn next(&mut self) -> Option<CommittedTransaction> {
        if self.ptr == self.len {
            None
        } else {
            let transaction = self.block.transaction(self.ptr);
            self.ptr += 1;
            transaction
        }
    }
}

impl<'a, 'r: 'a> IntoIterator for &'r BlockInfo<'a> {
    type Item = CommittedTransaction;
    type IntoIter = Transactions<'a, 'r>;

    fn into_iter(self) -> Transactions<'a, 'r> {
        self.iter()
    }
}

//TODO: impl Deserialize
/// Information about a block in the blockchain with info on transactions eagerly loaded.
#[derive(Debug, Serialize, Deserialize)]
pub struct BlockWithTransactions {
    /// Block header as recorded in the blockchain.
    #[serde(rename = "block")]
    pub header: Block,
    /// Precommits.
    pub precommits: Vec<Signed<Precommit>>,
    /// Transactions in the order they appear in the block.
    pub transactions: Vec<CommittedTransaction>,
}

impl BlockWithTransactions {
    /// Returns the height of this block.
    ///
    /// This method is equivalent to calling `block.header.height()`.
    pub fn height(&self) -> Height {
        self.header.height()
    }

    /// Returns the number of transactions in this block.
    pub fn len(&self) -> usize {
        self.transactions.len()
    }

    /// Is this block empty (i.e., contains no transactions)?
    pub fn is_empty(&self) -> bool {
        self.transactions.is_empty()
    }

    /// Iterates over transactions in the block.
    pub fn iter(&self) -> EagerTransactions {
        self.transactions.iter()
    }
}

/// Iterator over transactions in [`BlockWithTransactions`].
///
/// [`BlockWithTransactions`]: struct.BlockWithTransactions.html
pub type EagerTransactions<'a> = slice::Iter<'a, CommittedTransaction>;

impl Index<usize> for BlockWithTransactions {
    type Output = CommittedTransaction;

    fn index(&self, index: usize) -> &CommittedTransaction {
        self.transactions.get(index).unwrap_or_else(|| {
            panic!(
                "Index exceeds number of transactions in block {}",
                self.len()
            )
        })
    }
}

impl<'a> IntoIterator for &'a BlockWithTransactions {
    type Item = &'a CommittedTransaction;
    type IntoIter = EagerTransactions<'a>;

    fn into_iter(self) -> EagerTransactions<'a> {
        self.iter()
    }
}

/// Information about a particular transaction in the blockchain.
///
/// The type parameter corresponds to some representation of `Box<Transaction>`.
/// This generalization is needed to deserialize `CommittedTransaction`s.
///
/// # JSON presentation
///
/// | Name | Equivalent type | Description |
/// |------|-------|--------|
/// | `content` | `Box<`[`Transaction`]`>` | Transaction as recorded in the blockchain |
/// | `location` | [`TxLocation`] | Location of the transaction in the block |
/// | `location_proof` | [`ListProof`]`<`[`Hash`]`>` | Proof of transaction inclusion into a block |
/// | `status` | (custom; see below) | Execution status |
///
/// ## `status` field
///
/// The `status` field is a more readable version of the [`TransactionResult`] type.
///
/// For successfully executed transactions, `status` is equal to
///
/// ```json
/// { "type": "success" }
/// ```
///
/// For transactions that return an [`ExecutionError`], `status` contains the error code
/// and an optional description, i.e., has the following type in the
/// [`Flow`] / [`TypeScript`] notation:
///
/// ```javascript
/// { type: 'error', code: number, description?: string }
/// ```
///
/// For transactions that have resulted in a panic, `status` contains an optional description
/// as well:
///
/// ```javascript
/// { type: 'panic', description?: string }
/// ```
///
/// [`Transaction`]: ../blockchain/trait.Transaction.html
/// [`TxLocation`]: ../blockchain/struct.TxLocation.html
/// [`ListProof`]: ../../exonum_merkledb/enum.ListProof.html
/// [`Hash`]: ../../exonum_crypto/struct.Hash.html
/// [`TransactionResult`]: ../blockchain/struct.TransactionResult.html
/// [`ExecutionError`]: ../blockchain/struct.ExecutionError.html
/// [`Flow`]: https://flow.org/
/// [`TypeScript`]: https://www.typescriptlang.org/
///
/// # Examples
///
/// Use of the custom type parameter for deserialization:
///
/// ```
/// # extern crate exonum;
/// # #[macro_use] extern crate exonum_derive;
/// # #[macro_use] extern crate serde_json;
/// # #[macro_use] extern crate serde_derive;
/// # use exonum::blockchain::{ExecutionResult, Transaction, TransactionContext};
/// # use exonum::crypto::{Hash, PublicKey, Signature, gen_keypair};
/// # use exonum::explorer::CommittedTransaction;
/// # use exonum::messages::{Message, to_hex_string};
/// # use exonum::helpers::Height;
/// use std::borrow::Cow;
///
/// #[derive(Debug, Clone, Serialize, Deserialize, ProtobufConvert)]
/// #[exonum(pb = "exonum::proto::schema::doc_tests::CreateWallet")]
/// struct CreateWallet {
///     name: String,
/// }
///
/// #[derive(Debug, Clone, Serialize, Deserialize, TransactionSet)]
/// enum Transactions {
///    CreateWallet(CreateWallet),
///     // Other transaction types...
/// }
///
/// # impl Transaction for CreateWallet {
/// #     fn execute(&self, _: TransactionContext) -> ExecutionResult { Ok(()) }
/// # }
///
/// # fn main() {
/// # let message = {
/// #     let (pk, sk) = gen_keypair();
/// #     let msg = Message::sign_transaction(CreateWallet{ name: "Alice".to_owned() }, 0, pk, &sk);
/// #     to_hex_string(&msg)
/// # };
/// let json = json!({
///     "content": {
///         "message": //...
/// #                    message,
///     },
///     "location": { "block_height": 1, "position_in_block": 0 },
///     "location_proof": // ...
/// #                     { "val": Hash::zero() },
///     "status": { "type": "success" }
/// });
///
/// let parsed: CommittedTransaction =
///     serde_json::from_value(json).unwrap();
/// assert_eq!(parsed.location().block_height(), Height(1));
/// # } // main
/// ```
#[derive(Debug, Serialize, Deserialize)]
pub struct CommittedTransaction {
    content: TransactionMessage,
    location: TxLocation,
    location_proof: ListProof<Hash>,
    #[serde(with = "TxStatus")]
    status: TransactionResult,
}

/// Transaction execution status. Simplified version of `TransactionResult`.
#[serde(tag = "type", rename_all = "kebab-case")]
#[derive(Debug, Serialize, Deserialize)]
enum TxStatus<'a> {
    Success,
    Panic { description: &'a str },
    Error { code: u8, description: &'a str },
}

impl<'a> TxStatus<'a> {
    fn serialize<S>(result: &TransactionResult, serializer: S) -> Result<S::Ok, S::Error>
    where
        S: Serializer,
    {
        let status = TxStatus::from(result);
        status.serialize(serializer)
    }

    fn deserialize<D>(deserializer: D) -> Result<TransactionResult, D::Error>
    where
        D: Deserializer<'a>,
    {
        let tx_status = <Self as Deserialize>::deserialize(deserializer)?;
        Ok(TransactionResult::from(tx_status))
    }
}

impl<'a> From<&'a TransactionResult> for TxStatus<'a> {
    fn from(result: &'a TransactionResult) -> TxStatus {
        use self::TransactionErrorType::*;

        match (*result).0 {
            Ok(()) => TxStatus::Success,
            Err(ref e) => {
                let description = e.description().unwrap_or_default();
                match e.error_type() {
                    Panic => TxStatus::Panic { description },
                    Code(code) => TxStatus::Error { code, description },
                }
            }
        }
    }
}

impl<'a> From<TxStatus<'a>> for TransactionResult {
    fn from(status: TxStatus<'a>) -> Self {
        fn to_option(s: &str) -> Option<String> {
            if s.is_empty() {
                None
            } else {
                Some(s.to_owned())
            }
        };

        TransactionResult(match status {
            TxStatus::Success => Ok(()),
            TxStatus::Panic { description } => Err(TransactionError::panic(to_option(description))),
            TxStatus::Error { code, description } => {
                Err(TransactionError::code(code, to_option(description)))
            }
        })
    }
}

impl CommittedTransaction {
    /// Returns the content of the transaction.
    pub fn content(&self) -> &TransactionMessage {
        &self.content
    }

    /// Returns the transaction location in block.
    pub fn location(&self) -> &TxLocation {
        &self.location
    }

    /// Returns a proof that transaction is recorded in the blockchain.
    pub fn location_proof(&self) -> &ListProof<Hash> {
        &self.location_proof
    }

    /// Returns the status of the transaction execution.
    pub fn status(&self) -> Result<(), &TransactionError> {
        self.status.0.as_ref().map(|_| ())
    }
}

/// Information about the transaction.
///
/// Values of this type are returned by the [`transaction()`] method of the `BlockchainExplorer`.
///
/// The type parameter corresponds to some representation of `Box<Transaction>`.
/// This generalization is needed to deserialize `TransactionInfo`.
///
/// [`transaction()`]: struct.BlockchainExplorer.html#method.transaction
///
/// # JSON presentation
///
/// ## Committed transactions
///
/// Committed transactions are represented just like a [`CommittedTransaction`],
/// with the additional `type` field equal to `"committed"`.
///
/// [`CommittedTransaction`]: struct.CommittedTransaction.html#json-presentation
///
/// ## Transaction in pool
///
/// Transactions in pool are represented with a 2-field object:
///
/// - `type` field contains transaction type (`"in-pool"`).
/// - `content` is JSON serialization of the transaction.
///
/// # Examples
///
/// Use of the custom type parameter for deserialization:
///
/// ```
/// # extern crate exonum;
/// use std::borrow::Cow;
/// # #[macro_use] extern crate exonum_derive;
/// # #[macro_use] extern crate serde_json;
/// # #[macro_use] extern crate serde_derive;
/// # use exonum::blockchain::{ExecutionResult, Transaction, TransactionContext};
/// # use exonum::crypto::{PublicKey, Signature, gen_keypair};
/// # use exonum::explorer::TransactionInfo;
/// # use exonum::messages::{Message, to_hex_string};
///
/// #[derive(Debug, Clone, Serialize, Deserialize, ProtobufConvert)]
/// #[exonum(pb = "exonum::proto::schema::doc_tests::CreateWallet")]
/// struct CreateWallet {
///     name: String,
/// }
///
/// #[derive(Debug, Clone, Serialize, Deserialize, TransactionSet)]
/// enum Transactions {
///    CreateWallet(CreateWallet),
///     // Other transaction types...
/// }
///
/// # impl Transaction for CreateWallet {
/// #     fn execute(&self, _: TransactionContext) -> ExecutionResult { Ok(()) }
/// # }
///
/// # fn main() {
/// # let message = {
/// #     let (pk, sk) = gen_keypair();
/// #     let msg = Message::sign_transaction(CreateWallet{ name: "Alice".to_owned() }, 0, pk, &sk);
/// #     to_hex_string(&msg)
/// # };
///
/// let json = json!({
///     "type": "in-pool",
///     "content": {
///         "message": // ...
/// #                    message
///     }
/// });
///
/// let parsed: TransactionInfo = serde_json::from_value(json).unwrap();
/// assert!(parsed.is_in_pool());
/// # } // main
/// ```
#[derive(Debug, Serialize, Deserialize)]
#[serde(tag = "type", rename_all = "kebab-case")]
pub enum TransactionInfo {
    /// Transaction is in the memory pool, but not yet committed to the blockchain.
    InPool {
        /// Transaction contents.
        content: TransactionMessage,
    },

    /// Transaction is already committed to the blockchain.
    Committed(CommittedTransaction),
}

impl TransactionInfo {
    /// Returns the content of this transaction.
    pub fn content(&self) -> &TransactionMessage {
        match *self {
            TransactionInfo::InPool { ref content } => content,
            TransactionInfo::Committed(ref tx) => tx.content(),
        }
    }

    /// Is this in-pool transaction?
    pub fn is_in_pool(&self) -> bool {
        match *self {
            TransactionInfo::InPool { .. } => true,
            _ => false,
        }
    }

    /// Is this a committed transaction?
    pub fn is_committed(&self) -> bool {
        match *self {
            TransactionInfo::Committed(_) => true,
            _ => false,
        }
    }

    /// Returns a reference to the inner committed transaction if this transaction is committed.
    /// For transactions in pool, returns `None`.
    pub fn as_committed(&self) -> Option<&CommittedTransaction> {
        match *self {
            TransactionInfo::Committed(ref tx) => Some(tx),
            _ => None,
        }
    }
}

/// Blockchain explorer.
///
/// # Notes
///
/// The explorer wraps a specific [`Snapshot`] of the blockchain state; that is,
/// all calls to the methods of an explorer instance are guaranteed to be consistent.
///
/// [`Snapshot`]: ../../exonum_merkledb/trait.Snapshot.html
pub struct BlockchainExplorer<'a> {
    snapshot: Box<dyn Snapshot>,
    transaction_parser: Box<dyn 'a + Fn(Signed<AnyTx>) -> ParseResult>,
}

impl<'a> fmt::Debug for BlockchainExplorer<'a> {
    fn fmt(&self, formatter: &mut fmt::Formatter) -> Result<(), fmt::Error> {
        formatter.pad("BlockchainExplorer { .. }")
    }
}

impl<'a> BlockchainExplorer<'a> {
    /// Creates a new `BlockchainExplorer` instance.
    pub fn new(blockchain: &'a Blockchain) -> Self {
        BlockchainExplorer {
            snapshot: blockchain.snapshot(),
            transaction_parser: Box::new(move |raw| {
                let tx = blockchain.tx_from_raw(raw.payload().clone())?;
                Ok(TransactionMessage::new(raw, tx))
            }),
        }
    }

    /// Returns information about the transaction identified by the hash.
    pub fn transaction(&self, tx_hash: &Hash) -> Option<TransactionInfo> {
        let schema = Schema::new(&self.snapshot);
        let content = self.transaction_without_proof(tx_hash)?;
        if schema.transactions_pool().contains(tx_hash) {
            return Some(TransactionInfo::InPool { content });
        }

        let tx = self.committed_transaction(tx_hash, Some(content));
        Some(TransactionInfo::Committed(tx))
    }

    /// Returns transaction message without proof.
    pub fn transaction_without_proof(&self, tx_hash: &Hash) -> Option<TransactionMessage> {
        let schema = Schema::new(&self.snapshot);
        let raw_tx = schema.transactions().get(tx_hash)?;

        match (*self.transaction_parser)(raw_tx) {
            Err(e) => {
                error!("Error while parsing transaction {:?}: {}", tx_hash, e);
                None
            }
            Ok(v) => Some(v),
        }
    }

    #[cfg_attr(feature = "cargo-clippy", allow(clippy::let_and_return))]
    fn precommits(&self, block: &Block) -> Vec<Signed<Precommit>> {
        let schema = Schema::new(&self.snapshot);
        let precommits_table = schema.precommits(&block.hash());
        let precommits = precommits_table.iter().collect();
        precommits
    }

    #[cfg_attr(feature = "cargo-clippy", allow(clippy::let_and_return))]
    fn transaction_hashes(&self, block: &Block) -> Vec<Hash> {
        let schema = Schema::new(&self.snapshot);
        let tx_hashes_table = schema.block_transactions(block.height());
        let tx_hashes = tx_hashes_table.iter().collect();
        tx_hashes
    }

    /// Retrieves a transaction that is known to be committed.
    fn committed_transaction(
        &self,
        tx_hash: &Hash,
        maybe_content: Option<TransactionMessage>,
    ) -> CommittedTransaction {
        let schema = Schema::new(&self.snapshot);

        let location = schema
            .transactions_locations()
            .get(tx_hash)
            .unwrap_or_else(|| panic!("Location not found for transaction hash {:?}", tx_hash));

        let location_proof = schema
            .block_transactions(location.block_height())
            .get_proof(location.position_in_block());

        // Unwrap is OK here, because we already know that transaction is committed.
        let status = schema.transaction_results().get(tx_hash).unwrap();

        CommittedTransaction {
            content: maybe_content.unwrap_or_else(|| {
                let raw_tx = schema.transactions().get(tx_hash).unwrap();
                (self.transaction_parser)(raw_tx).unwrap()
            }),

            location,
            location_proof,
            status,
        }
    }

    /// Returns the height of the blockchain.
    pub fn height(&self) -> Height {
        let schema = Schema::new(&self.snapshot);
        schema.height()
    }

    /// Returns block information for the specified height or `None` if there is no such block.
    pub fn block(&self, height: Height) -> Option<BlockInfo> {
        if self.height() >= height {
            Some(BlockInfo::new(self, height))
        } else {
            None
        }
    }

    /// Returns block together with its transactions for the specified height, or `None`
    /// if there is no such block.
    pub fn block_with_txs(&self, height: Height) -> Option<BlockWithTransactions> {
        let schema = Schema::new(&self.snapshot);
        let txs_table = schema.block_transactions(height);
        let block_proof = schema.block_and_precommits(height);

        block_proof.map(|proof| BlockWithTransactions {
            header: proof.block,
            precommits: proof.precommits,
            transactions: txs_table
                .iter()
                .map(|tx_hash| self.committed_transaction(&tx_hash, None))
                .collect(),
        })
    }

    /// Iterates over blocks in the blockchain.
    pub fn blocks<R: RangeBounds<Height>>(&self, heights: R) -> Blocks {
        use std::cmp::max;

        let schema = Schema::new(&self.snapshot);
        let max_height = schema.height();

        let ptr = match heights.start_bound() {
            Bound::Included(height) => *height,
            Bound::Excluded(height) => height.next(),
            Bound::Unbounded => Height(0),
        };
        Blocks {
            explorer: self,
            ptr,
            back: max(ptr, end_height(heights.end_bound(), max_height)),
        }
    }
}

/// Iterator over blocks in the blockchain.
pub struct Blocks<'a> {
    explorer: &'a BlockchainExplorer<'a>,
    ptr: Height,
    back: Height,
}

impl<'a> fmt::Debug for Blocks<'a> {
    fn fmt(&self, formatter: &mut fmt::Formatter) -> Result<(), fmt::Error> {
        formatter
            .debug_struct("Blocks")
            .field("ptr", &self.ptr)
            .field("back", &self.back)
            .finish()
    }
}

impl<'a> Iterator for Blocks<'a> {
    type Item = BlockInfo<'a>;

    fn next(&mut self) -> Option<BlockInfo<'a>> {
        if self.ptr == self.back {
            return None;
        }

        let block = BlockInfo::new(self.explorer, self.ptr);
        self.ptr = self.ptr.next();
        Some(block)
    }

    fn size_hint(&self) -> (usize, Option<usize>) {
        let exact = (self.back.0 - self.ptr.0) as usize;
        (exact, Some(exact))
    }

    fn count(self) -> usize {
        (self.back.0 - self.ptr.0) as usize
    }

    fn nth(&mut self, n: usize) -> Option<BlockInfo<'a>> {
        if self.ptr.0 + n as u64 >= self.back.0 {
            self.ptr = self.back;
            None
        } else {
            self.ptr = Height(self.ptr.0 + n as u64);
            let block = BlockInfo::new(self.explorer, self.ptr);
            self.ptr = self.ptr.next();
            Some(block)
        }
    }
}

impl<'a> DoubleEndedIterator for Blocks<'a> {
    fn next_back(&mut self) -> Option<BlockInfo<'a>> {
        if self.ptr == self.back {
            return None;
        }

        self.back = self.back.previous();
        Some(BlockInfo::new(self.explorer, self.back))
    }
}<|MERGE_RESOLUTION|>--- conflicted
+++ resolved
@@ -33,11 +33,7 @@
 };
 use crate::crypto::{CryptoHash, Hash};
 use crate::helpers::Height;
-<<<<<<< HEAD
 use crate::messages::{AnyTx, Precommit, Signed};
-=======
-use crate::messages::{Precommit, RawTransaction, Signed};
->>>>>>> f6deb4c7
 use exonum_merkledb::{ListProof, Snapshot};
 
 /// Transaction parsing result.
@@ -355,9 +351,8 @@
 /// # #[macro_use] extern crate serde_json;
 /// # #[macro_use] extern crate serde_derive;
 /// # use exonum::blockchain::{ExecutionResult, Transaction, TransactionContext};
-/// # use exonum::crypto::{Hash, PublicKey, Signature, gen_keypair};
+/// # use exonum::crypto::{Hash, PublicKey, Signature};
 /// # use exonum::explorer::CommittedTransaction;
-/// # use exonum::messages::{Message, to_hex_string};
 /// # use exonum::helpers::Height;
 /// use std::borrow::Cow;
 ///
@@ -378,11 +373,13 @@
 /// # }
 ///
 /// # fn main() {
-/// # let message = {
-/// #     let (pk, sk) = gen_keypair();
-/// #     let msg = Message::sign_transaction(CreateWallet{ name: "Alice".to_owned() }, 0, pk, &sk);
-/// #     to_hex_string(&msg)
-/// # };
+/// # let message = "5b9de7f26b2a12ad46616ba0c9b9d251a6b1a3f1a2df7e\
+/// #                    ae37032861caa4ddac0000000000005b9de7f26b2a12ad\
+/// #                    46616ba0c9b9d251a6b1a3f1a2df7eae37032861caa4dd\
+/// #                    ac2800000005000000416c69636574556b9b7172b7072c\
+/// #                    75444e7c2018200c824b2f856c4e45d4536f3e96204faf\
+/// #                    bd13ee2afe16feeec8e320aaa093260525081af27e57d2\
+/// #                    e4e6ba44e284416f0f";
 /// let json = json!({
 ///     "content": {
 ///         "message": //...
@@ -530,9 +527,8 @@
 /// # #[macro_use] extern crate serde_json;
 /// # #[macro_use] extern crate serde_derive;
 /// # use exonum::blockchain::{ExecutionResult, Transaction, TransactionContext};
-/// # use exonum::crypto::{PublicKey, Signature, gen_keypair};
+/// # use exonum::crypto::{PublicKey, Signature};
 /// # use exonum::explorer::TransactionInfo;
-/// # use exonum::messages::{Message, to_hex_string};
 ///
 /// #[derive(Debug, Clone, Serialize, Deserialize, ProtobufConvert)]
 /// #[exonum(pb = "exonum::proto::schema::doc_tests::CreateWallet")]
@@ -551,11 +547,13 @@
 /// # }
 ///
 /// # fn main() {
-/// # let message = {
-/// #     let (pk, sk) = gen_keypair();
-/// #     let msg = Message::sign_transaction(CreateWallet{ name: "Alice".to_owned() }, 0, pk, &sk);
-/// #     to_hex_string(&msg)
-/// # };
+/// # let message = "5b9de7f26b2a12ad46616ba0c9b9d251a6b1a3f1a2df7e\
+/// #                    ae37032861caa4ddac0000000000005b9de7f26b2a12ad\
+/// #                    46616ba0c9b9d251a6b1a3f1a2df7eae37032861caa4dd\
+/// #                    ac2800000005000000416c69636574556b9b7172b7072c\
+/// #                    75444e7c2018200c824b2f856c4e45d4536f3e96204faf\
+/// #                    bd13ee2afe16feeec8e320aaa093260525081af27e57d2\
+/// #                    e4e6ba44e284416f0f";
 ///
 /// let json = json!({
 ///     "type": "in-pool",
