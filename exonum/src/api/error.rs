// Copyright 2019 The Exonum Team
//
// Licensed under the Apache License, Version 2.0 (the "License");
// you may not use this file except in compliance with the License.
// You may obtain a copy of the License at
//
//   http://www.apache.org/licenses/LICENSE-2.0
//
// Unless required by applicable law or agreed to in writing, software
// distributed under the License is distributed on an "AS IS" BASIS,
// WITHOUT WARRANTIES OR CONDITIONS OF ANY KIND, either express or implied.
// See the License for the specific language governing permissions and
// limitations under the License.

// Workaround for `failure` see https://github.com/rust-lang-nursery/failure/issues/223 and
// ECR-1771 for the details.
#![allow(bare_trait_objects)]

//! The set of errors for the Exonum API module.

use std::io;

/// List of possible API errors.
#[derive(Fail, Debug)]
pub enum Error {
    /// Storage error. This type includes errors related to the database, caused
    /// by, for example, serialization issues.
    #[fail(display = "Storage error: {}", _0)]
    Storage(#[cause] failure::Error),

    /// Input/output error. This type includes errors related to files that are not
    /// a part of the Exonum storage.
    #[fail(display = "IO error: {}", _0)]
    Io(#[cause] io::Error),

    /// Bad request. This error occurs when the request contains invalid syntax.
    #[fail(display = "Bad request: {}", _0)]
    BadRequest(String),

    /// Not found. This error occurs when the server cannot locate the requested
    /// resource.
    #[fail(display = "Not found: {}", _0)]
    NotFound(String),

    /// Internal server error. This type can return any internal server error to the user.
    #[fail(display = "Internal server error: {}", _0)]
    InternalError(failure::Error),

    /// Unauthorized error. This error occurs when the request lacks valid
    /// authentication credentials.
    #[fail(display = "Unauthorized")]
    Unauthorized,
}

impl From<io::Error> for Error {
    fn from(e: io::Error) -> Self {
        Error::Io(e)
    }
}

impl From<failure::Error> for Error {
    fn from(e: failure::Error) -> Self {
        Error::InternalError(e)
    }
<<<<<<< HEAD
}

//impl From<storage::Error> for Error {
//    fn from(e: storage::Error) -> Self {
//        Error::Storage(e)
//    }
//}
=======
}
>>>>>>> f6deb4c7
<|MERGE_RESOLUTION|>--- conflicted
+++ resolved
@@ -62,14 +62,4 @@
     fn from(e: failure::Error) -> Self {
         Error::InternalError(e)
     }
-<<<<<<< HEAD
-}
-
-//impl From<storage::Error> for Error {
-//    fn from(e: storage::Error) -> Self {
-//        Error::Storage(e)
-//    }
-//}
-=======
-}
->>>>>>> f6deb4c7
+}