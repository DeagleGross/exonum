extern crate rand;

use rand::Rng;

use std::net::SocketAddr;
use std::error::Error;

use messages::{Any, RawMessage, Connect, Status, Message, RequestPeers};
use events::Channel;
use super::{NodeHandler, RequestData, ExternalMessage, NodeTimeout, Height};

impl<S> NodeHandler<S>
    where S: Channel<ApplicationEvent = ExternalMessage, Timeout = NodeTimeout>
{
    pub fn handle_message(&mut self, raw: RawMessage) {
        // TODO: check message headers (network id, protocol version)
        // FIXME: call message.verify method
        //     if !raw.verify() {
        //         return;
        //     }

        match Any::from_raw(raw) {
            Ok(Any::Connect(msg)) => self.handle_connect(msg),
            Ok(Any::Status(msg)) => self.handle_status(msg),
            Ok(Any::Consensus(msg)) => self.handle_consensus(msg),
            Ok(Any::Request(msg)) => self.handle_request(msg),
            Ok(Any::Block(msg)) => self.handle_block(msg),
            Ok(Any::Transaction(msg)) => self.handle_tx(msg),
            Err(err) => {
                error!("Invalid message received: {:?}", err.description());
            }
        }
    }

    pub fn handle_connected(&mut self, addr: &SocketAddr) {
        info!("Connected to: {}", addr);
        let message = self.state.our_connect_message().clone();
        self.send_to_addr(addr, message.raw());
    }

    pub fn handle_disconnected(&mut self, addr: &SocketAddr) {
        info!("Disconnected from: {}", addr);
        let need_reconnect = self.state.remove_peer_with_addr(addr);
        if need_reconnect {
            self.connect(addr);
        }
    }

    pub fn handle_connect(&mut self, message: Connect) {
        // TODO add spam protection
        let address = message.addr();
        if address == self.state.our_connect_message().addr() {
            return;
        }

        if !self.state.whitelist().allow(message.pub_key()) {
            error!("Received connect message from peer = {:?} which not in whitelist.",
                message.pub_key());
            return;
        }

        let public_key = *message.pub_key();
        if !message.verify_signature(&public_key) {
            error!("Received connect-message with incorrect signature, msg={:?}", message);
            return;
        }

        // Check if we have another connect message from peer with the given public_key.
        let mut need_connect = true;
        if let Some(saved_message) = self.state.peers().get(&public_key) {
            if saved_message.time() > message.time() {
                error!("Received outdated Connect message from {}", address);
                return;
            } else if saved_message.time() < message.time() {
                need_connect = saved_message.addr() != message.addr();
            } else if saved_message.addr() != message.addr() {
                error!("Received weird Connect message from {}", address);
                return;
            }
        }
        info!("Received Connect message from {}, {}",
              address,
              need_connect);
        self.state.add_peer(public_key, message);
        if need_connect {
            // TODO: reduce double sending of connect message
            info!("Send Connect message to {}", address);
            self.connect(&address);
        }
    }

    pub fn handle_status(&mut self, msg: Status) {
        let height = self.state.height();
        trace!("HANDLE STATUS: current height = {}, msg height = {}", height, msg.height());

        if !self.state.whitelist().allow(msg.from()) {
            error!("Received status message from peer = {:?} which not in whitelist.", msg.from());
            return;
        }

        // Handle message from future height
        if msg.height() > height {
            let peer = msg.from();

            if !msg.verify_signature(peer) {
                error!("Received status message with incorrect signature, msg={:?}", msg);
                return;
            }

            // Check validator height info
            if msg.height() > self.state.node_height(peer) {
                // Update validator height
                self.state.set_node_height(*peer, msg.height());
            }

            // Request block
            self.request(RequestData::Block(height), *peer);
        }
    }

    pub fn handle_request_peers(&mut self, msg: RequestPeers) {
        let peers: Vec<Connect> = self.state.peers().iter().map(|(_, b)| b.clone()).collect();
        trace!("HANDLE REQUEST PEERS: Sending {:?} peers to {:?}", peers, msg.from());

        for peer in peers {
            self.send_to_peer(*msg.from(), peer.raw());
        }
    }

    pub fn handle_status_timeout(&mut self, height: Height) {
        if self.state.height() == height {
            self.broadcast_status();
            self.add_status_timeout();
        }
    }

    pub fn handle_peer_exchange_timeout(&mut self) {
        if !self.state.peers().is_empty() {
            let to = self.state.peers().len();
            let gen_peer_id = || -> usize {
                let mut rng = rand::thread_rng();
                rng.gen_range(0, to)
            };

            let peer = self.state
                .peers()
                .iter()
                .map(|x| x.1.clone())
                .nth(gen_peer_id())
                .unwrap();
            let peer = peer.clone();
            let msg = RequestPeers::new(self.state.consensus_public_key(),
                                        peer.pub_key(),
                                        self.state.consensus_secret_key());
            trace!("Request peers from peer with addr {:?}", peer.addr());
            self.send_to_peer(*peer.pub_key(), msg.raw());
        }
        self.add_peer_exchange_timeout();
    }

    pub fn broadcast_status(&mut self) {
<<<<<<< HEAD
        let hash = self.blockchain.last_hash().unwrap();
        let status = Status::new(self.state.consensus_public_key(),
=======
        let hash = self.blockchain.last_hash();
        let status = Status::new(self.state.public_key(),
>>>>>>> d37e91e4
                                 self.state.height(),
                                 &hash,
                                 self.state.consensus_secret_key());
        trace!("Broadcast status: {:?}", status);
        self.broadcast(status.raw());
    }
}<|MERGE_RESOLUTION|>--- conflicted
+++ resolved
@@ -159,13 +159,8 @@
     }
 
     pub fn broadcast_status(&mut self) {
-<<<<<<< HEAD
-        let hash = self.blockchain.last_hash().unwrap();
+        let hash = self.blockchain.last_hash();
         let status = Status::new(self.state.consensus_public_key(),
-=======
-        let hash = self.blockchain.last_hash();
-        let status = Status::new(self.state.public_key(),
->>>>>>> d37e91e4
                                  self.state.height(),
                                  &hash,
                                  self.state.consensus_secret_key());
