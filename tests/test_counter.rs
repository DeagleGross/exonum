#[macro_use]
extern crate exonum;
#[macro_use]
extern crate exonum_testkit;
extern crate serde;
#[macro_use]
extern crate serde_derive;
extern crate serde_json;

use exonum::crypto::{self, PublicKey};
use exonum::helpers::Height;
use exonum::messages::Message;
use exonum::encoding::serialize::FromHex;
use exonum_testkit::{ApiKind, ComparableSnapshot, TestKit, TestKitApi, TestKitBuilder};

mod counter {
    //! Sample counter service.

    extern crate bodyparser;
    extern crate iron;
    extern crate router;

    use exonum::blockchain::{ApiContext, Blockchain, Service, Transaction};
    use exonum::messages::{Message, RawTransaction};
    use exonum::node::{ApiSender, TransactionSend};
    use exonum::storage::{Entry, Fork, Snapshot};
    use exonum::crypto::{Hash, PublicKey};
    use exonum::encoding;
    use exonum::api::{Api, ApiError};
    use self::iron::Handler;
    use self::iron::prelude::*;
    use self::router::Router;
    use serde_json;

    const SERVICE_ID: u16 = 1;
    const TX_INCREMENT_ID: u16 = 1;

    // "correct horse battery staple" brainwallet pubkey in Ed25519 with SHA-256 digest
    pub const ADMIN_KEY: &str = "506f27b1b4c2403f2602d663a059b0262afd6a5bcda95a08dd96a4614a89f1b0";

    // // // // Schema // // // //

    pub struct CounterSchema<T> {
        view: T,
    }

    impl<T: AsRef<Snapshot>> CounterSchema<T> {
        pub fn new(view: T) -> Self {
            CounterSchema { view }
        }

        fn entry(&self) -> Entry<&Snapshot, u64> {
            Entry::new("counter.count", self.view.as_ref())
        }

        pub fn count(&self) -> Option<u64> {
            self.entry().get()
        }
    }

    impl<'a> CounterSchema<&'a mut Fork> {
        fn entry_mut(&mut self) -> Entry<&mut Fork, u64> {
            Entry::new("counter.count", self.view)
        }

        fn inc_count(&mut self, inc: u64) -> u64 {
            let count = self.count().unwrap_or(0) + inc;
            self.entry_mut().set(count);
            count
        }

        fn set_count(&mut self, count: u64) {
            self.entry_mut().set(count);
        }
    }

    // // // // Transactions // // // //

    message! {
        struct TxIncrement {
            const TYPE = SERVICE_ID;
            const ID = TX_INCREMENT_ID;
            const SIZE = 40;

            field author: &PublicKey [0 => 32]
            field by: u64 [32 => 40]
        }
    }

    impl Transaction for TxIncrement {
        fn verify(&self) -> bool {
            self.verify_signature(self.author())
        }

        fn execute(&self, fork: &mut Fork) {
            let mut schema = CounterSchema::new(fork);
            schema.inc_count(self.by());
        }

        fn info(&self) -> serde_json::Value {
            serde_json::to_value(self).expect("Cannot serialize transaction to JSON")
        }
    }

    message! {
        struct TxReset {
            const TYPE = SERVICE_ID;
            const ID = TX_INCREMENT_ID;
            const SIZE = 32;

            field author: &PublicKey [0 => 32]
        }
    }

    impl TxReset {
        pub fn verify_author(&self) -> bool {
            use exonum::encoding::serialize::FromHex;
            *self.author() == PublicKey::from_hex(ADMIN_KEY).unwrap()
        }
    }

    impl Transaction for TxReset {
        fn verify(&self) -> bool {
            self.verify_author() && self.verify_signature(self.author())
        }

        fn execute(&self, fork: &mut Fork) {
            let mut schema = CounterSchema::new(fork);
            schema.set_count(0);
        }
    }

    // // // // API // // // //

    #[derive(Serialize, Deserialize)]
    pub struct TransactionResponse {
        pub tx_hash: Hash,
    }

    #[derive(Clone)]
    struct CounterApi {
        channel: ApiSender,
        blockchain: Blockchain,
    }

    impl CounterApi {
        fn increment(&self, req: &mut Request) -> IronResult<Response> {
            match req.get::<bodyparser::Struct<TxIncrement>>() {
                Ok(Some(transaction)) => {
                    let transaction: Box<Transaction> = Box::new(transaction);
                    let tx_hash = transaction.hash();
                    self.channel.send(transaction).map_err(ApiError::from)?;
                    let json = TransactionResponse { tx_hash };
                    self.ok_response(&serde_json::to_value(&json).unwrap())
                }
                Ok(None) => Err(ApiError::IncorrectRequest("Empty request body".into()))?,
                Err(e) => Err(ApiError::IncorrectRequest(Box::new(e)))?,
            }
        }

        fn count(&self) -> Option<u64> {
            let view = self.blockchain.snapshot();
            let schema = CounterSchema::new(&view);
            schema.count()
        }

        fn get_count(&self, _: &mut Request) -> IronResult<Response> {
            let count = self.count().unwrap_or(0);
            self.ok_response(&serde_json::to_value(count).unwrap())
        }

        fn reset(&self, req: &mut Request) -> IronResult<Response> {
            match req.get::<bodyparser::Struct<TxReset>>() {
                Ok(Some(transaction)) => {
                    let transaction: Box<Transaction> = Box::new(transaction);
                    let tx_hash = transaction.hash();
                    self.channel.send(transaction).map_err(ApiError::from)?;
                    let json = TransactionResponse { tx_hash };
                    self.ok_response(&serde_json::to_value(&json).unwrap())
                }
                Ok(None) => Err(ApiError::IncorrectRequest("Empty request body".into()))?,
                Err(e) => Err(ApiError::IncorrectRequest(Box::new(e)))?,
            }
        }

        fn wire_private(&self, router: &mut Router) {
            let self_ = self.clone();
            let reset = move |req: &mut Request| self_.reset(req);
            router.post("/reset", reset, "reset");
        }
    }

    impl Api for CounterApi {
        fn wire(&self, router: &mut Router) {
            let self_ = self.clone();
            let increment = move |req: &mut Request| self_.increment(req);
            router.post("/count", increment, "increment");

            let self_ = self.clone();
            let get_count = move |req: &mut Request| self_.get_count(req);
            router.get("/count", get_count, "get_count");
        }
    }

    // // // // Service // // // //

    pub struct CounterService;

    impl Service for CounterService {
        fn service_name(&self) -> &'static str {
            "counter"
        }

        fn service_id(&self) -> u16 {
            SERVICE_ID
        }

        /// Implement a method to deserialize transactions coming to the node.
        fn tx_from_raw(&self, raw: RawTransaction) -> Result<Box<Transaction>, encoding::Error> {
            let trans: Box<Transaction> = match raw.message_type() {
                TX_INCREMENT_ID => Box::new(TxIncrement::from_raw(raw)?),
                _ => {
                    return Err(encoding::Error::IncorrectMessageType {
                        message_type: raw.message_type(),
                    });
                }
            };
            Ok(trans)
        }

        /// Create a REST `Handler` to process web requests to the node.
        fn public_api_handler(&self, ctx: &ApiContext) -> Option<Box<Handler>> {
            let mut router = Router::new();
            let api = CounterApi {
                channel: ctx.node_channel().clone(),
                blockchain: ctx.blockchain().clone(),
            };
            api.wire(&mut router);
            Some(Box::new(router))
        }

        fn private_api_handler(&self, ctx: &ApiContext) -> Option<Box<Handler>> {
            let mut router = Router::new();
            let api = CounterApi {
                channel: ctx.node_channel().clone(),
                blockchain: ctx.blockchain().clone(),
            };
            api.wire_private(&mut router);
            Some(Box::new(router))
        }
    }
}

use counter::{CounterSchema, CounterService, TransactionResponse, TxIncrement, TxReset, ADMIN_KEY};

fn init_testkit() -> (TestKit, TestKitApi) {
    let testkit = TestKitBuilder::validator()
        .with_service(CounterService)
        .create();
    let api = testkit.api();
    (testkit, api)
}

fn inc_count(api: &TestKitApi, by: u64) -> TxIncrement {
    let (pubkey, key) = crypto::gen_keypair();
    // Create a presigned transaction
    let tx = TxIncrement::new(&pubkey, by, &key);

    let tx_info: TransactionResponse = api.post(ApiKind::Service("counter"), "count", &tx);
    assert_eq!(tx_info.tx_hash, tx.hash());
    tx
}

#[test]
fn test_inc_count_create_block() {
    let (mut testkit, api) = init_testkit();
    let (pubkey, key) = crypto::gen_keypair();
    // Create a presigned transaction
    testkit.create_block_with_transactions(txvec![TxIncrement::new(&pubkey, 5, &key)]);

    // Check that the user indeed is persisted by the service
    let counter: u64 = api.get(ApiKind::Service("counter"), "count");
    assert_eq!(counter, 5);
}

#[should_panic(expected = "Transaction is already committed")]
#[test]
fn test_inc_count_create_block_with_committed_transaction() {
    let (mut testkit, _) = init_testkit();
    let (pubkey, key) = crypto::gen_keypair();
    // Create a presigned transaction
    testkit.create_block_with_transactions(txvec![TxIncrement::new(&pubkey, 5, &key)]);
    // Create another block with the same transaction
    testkit.create_block_with_transactions(txvec![TxIncrement::new(&pubkey, 5, &key)]);
}

#[test]
fn test_inc_count_api() {
    let (mut testkit, api) = init_testkit();
    inc_count(&api, 5);
    testkit.create_block();

    // Check that the user indeed is persisted by the service
    let counter: u64 = api.get(ApiKind::Service("counter"), "count");
    assert_eq!(counter, 5);
}

#[test]
fn test_inc_count_with_multiple_transactions() {
    let (mut testkit, api) = init_testkit();

    for _ in 0..100 {
        inc_count(&api, 1);
        inc_count(&api, 2);
        inc_count(&api, 3);
        inc_count(&api, 4);

        testkit.create_block();
    }

    assert_eq!(testkit.height(), Height(100));
    let counter: u64 = api.get(ApiKind::Service("counter"), "count");
    assert_eq!(counter, 1_000);
}

#[test]
fn test_inc_count_with_manual_tx_control() {
    let (mut testkit, api) = init_testkit();
    let tx_a = inc_count(&api, 5);
    let tx_b = inc_count(&api, 3);

    // Empty block
    testkit.create_block_with_tx_hashes(&[]);
    let counter: u64 = api.get(ApiKind::Service("counter"), "count");
    assert_eq!(counter, 0);

    testkit.create_block_with_tx_hashes(&[tx_b.hash()]);
    let counter: u64 = api.get(ApiKind::Service("counter"), "count");
    assert_eq!(counter, 3);

    testkit.create_block_with_tx_hashes(&[tx_a.hash()]);
    let counter: u64 = api.get(ApiKind::Service("counter"), "count");
    assert_eq!(counter, 8);
}

#[test]
fn test_private_api() {
    let (mut testkit, api) = init_testkit();
    inc_count(&api, 5);
    inc_count(&api, 3);

    testkit.create_block();
    let counter: u64 = api.get(ApiKind::Service("counter"), "count");
    assert_eq!(counter, 8);

    let (pubkey, key) = crypto::gen_keypair_from_seed(&crypto::Seed::from_slice(
        &crypto::hash(b"correct horse battery staple")[..],
    ).unwrap());
    assert_eq!(pubkey, PublicKey::from_hex(ADMIN_KEY).unwrap());

    let tx = TxReset::new(&pubkey, &key);
    let tx_info: TransactionResponse = api.post_private(ApiKind::Service("counter"), "reset", &tx);
    assert_eq!(tx_info.tx_hash, tx.hash());

    testkit.create_block();
    let counter: u64 = api.get(ApiKind::Service("counter"), "count");
    assert_eq!(counter, 0);
}

#[test]
fn test_probe() {
    let (mut testkit, api) = init_testkit();

    let tx = {
        let (pubkey, key) = crypto::gen_keypair();
        TxIncrement::new(&pubkey, 5, &key)
    };

    let snapshot = testkit.probe(tx.clone());
    let schema = CounterSchema::new(&snapshot);
    assert_eq!(schema.count(), Some(5));
    // Verify that the patch has not been applied to the blockchain
    let counter: u64 = api.get(ApiKind::Service("counter"), "count");
    assert_eq!(counter, 0);

    let other_tx = {
        let (pubkey, key) = crypto::gen_keypair();
        TxIncrement::new(&pubkey, 3, &key)
    };

<<<<<<< HEAD
    let snapshot = harness.probe_all(txvec![&tx, &other_tx]);
=======
    let snapshot = testkit.probe_all(vec![Box::new(tx.clone()), Box::new(other_tx.clone())]);
>>>>>>> 0aa5213c
    let schema = CounterSchema::new(&snapshot);
    assert_eq!(schema.count(), Some(8));

    // Posting a transaction is not enough to change the blockchain!
    let _: TransactionResponse = api.post(ApiKind::Service("counter"), "count", &tx);
    let snapshot = testkit.probe(other_tx.clone());
    let schema = CounterSchema::new(&snapshot);
    assert_eq!(schema.count(), Some(3));

    testkit.create_block();
    let snapshot = testkit.probe(other_tx.clone());
    let schema = CounterSchema::new(&snapshot);
    assert_eq!(schema.count(), Some(8));
}

#[test]
fn test_duplicate_tx() {
    let (mut testkit, api) = init_testkit();

    let tx = inc_count(&api, 5);
    testkit.create_block();
    let _: TransactionResponse = api.post(ApiKind::Service("counter"), "count", &tx);
    let _: TransactionResponse = api.post(ApiKind::Service("counter"), "count", &tx);
    testkit.create_block();
    let counter: u64 = api.get(ApiKind::Service("counter"), "count");
    assert_eq!(counter, 5);
}

#[test]
#[should_panic(expected = "Duplicate transactions in probe")]
fn test_probe_duplicate_tx_panic() {
<<<<<<< HEAD
    let (mut harness, _) = init_harness();
=======
    let (testkit, _) = init_testkit();
>>>>>>> 0aa5213c

    let tx = {
        let (pubkey, key) = crypto::gen_keypair();
        TxIncrement::new(&pubkey, 6, &key)
    };
<<<<<<< HEAD
    let snapshot = harness.probe_all(txvec![&tx, &tx]);
=======
    let snapshot = testkit.probe_all(vec![Box::new(tx.clone()), Box::new(tx.clone())]);
>>>>>>> 0aa5213c
    drop(snapshot);
}

#[test]
fn test_probe_advanced() {
    let (mut testkit, api) = init_testkit();

    let tx = {
        let (pubkey, key) = crypto::gen_keypair();
        TxIncrement::new(&pubkey, 6, &key)
    };
    let other_tx = {
        let (pubkey, key) = crypto::gen_keypair();
        TxIncrement::new(&pubkey, 10, &key)
    };
    let admin_tx = {
        let (pubkey, key) = crypto::gen_keypair_from_seed(&crypto::Seed::from_slice(
            &crypto::hash(b"correct horse battery staple")[..],
        ).unwrap());
        assert_eq!(pubkey, PublicKey::from_hex(ADMIN_KEY).unwrap());

        TxReset::new(&pubkey, &key)
    };

    let snapshot = testkit.probe(tx.clone());
    let schema = CounterSchema::new(&snapshot);
    assert_eq!(schema.count(), Some(6));
    // Check that data is not persisted
    let snapshot = testkit.snapshot();
    let schema = CounterSchema::new(&snapshot);
    assert_eq!(schema.count(), None);

    // Check dependency of the resulting snapshot on tx ordering
<<<<<<< HEAD
    let snapshot = harness.probe_all(txvec![&tx, &admin_tx]);
    let schema = CounterSchema::new(&snapshot);
    assert_eq!(schema.count(), Some(0));
    let snapshot = harness.probe_all(txvec![&admin_tx, &tx]);
=======
    let snapshot = testkit.probe_all(vec![Box::new(tx.clone()), Box::new(admin_tx.clone())]);
    let schema = CounterSchema::new(&snapshot);
    assert_eq!(schema.count(), Some(0));
    let snapshot = testkit.probe_all(vec![Box::new(admin_tx.clone()), Box::new(tx.clone())]);
>>>>>>> 0aa5213c
    let schema = CounterSchema::new(&snapshot);
    assert_eq!(schema.count(), Some(6));
    // Check that data is (still) not persisted
    let snapshot = testkit.snapshot();
    let schema = CounterSchema::new(&snapshot);
    assert_eq!(schema.count(), None);

    api.send(other_tx);
    testkit.create_block();
    let snapshot = testkit.snapshot();
    let schema = CounterSchema::new(&snapshot);
    assert_eq!(schema.count(), Some(10));

    let snapshot = testkit.probe(tx.clone());
    let schema = CounterSchema::new(&snapshot);
    assert_eq!(schema.count(), Some(16));
    // Check that data is not persisted
    let snapshot = testkit.snapshot();
    let schema = CounterSchema::new(&snapshot);
    assert_eq!(schema.count(), Some(10));

    // Check dependency of the resulting snapshot on tx ordering
<<<<<<< HEAD
    let snapshot = harness.probe_all(txvec![&tx, &admin_tx]);
    let schema = CounterSchema::new(&snapshot);
    assert_eq!(schema.count(), Some(0));
    let snapshot = harness.probe_all(txvec![&admin_tx, &tx]);
=======
    let snapshot = testkit.probe_all(vec![Box::new(tx.clone()), Box::new(admin_tx.clone())]);
    let schema = CounterSchema::new(&snapshot);
    assert_eq!(schema.count(), Some(0));
    let snapshot = testkit.probe_all(vec![Box::new(admin_tx.clone()), Box::new(tx.clone())]);
>>>>>>> 0aa5213c
    let schema = CounterSchema::new(&snapshot);
    assert_eq!(schema.count(), Some(6));
    // Check that data is (still) not persisted
    let snapshot = testkit.snapshot();
    let schema = CounterSchema::new(&snapshot);
    assert_eq!(schema.count(), Some(10));
}

#[test]
fn test_probe_duplicate_tx() {
    //! Checks that committed transactions do not change the blockchain state when probed.

    let (mut testkit, api) = init_testkit();
    let tx = inc_count(&api, 5);

    let snapshot = testkit.probe(tx.clone());
    let schema = CounterSchema::new(&snapshot);
    assert_eq!(schema.count(), Some(5));

    testkit.create_block();

    let snapshot = testkit.probe(tx.clone());
    let schema = CounterSchema::new(&snapshot);
    assert_eq!(schema.count(), Some(5));

    // Check the mixed case, when some probed transactions are committed and some are not
    let other_tx = inc_count(&api, 7);
<<<<<<< HEAD
    let snapshot = harness.probe_all(txvec![&tx, &other_tx]);
=======
    let snapshot = testkit.probe_all(vec![Box::new(tx), Box::new(other_tx)]);
>>>>>>> 0aa5213c
    let schema = CounterSchema::new(&snapshot);
    assert_eq!(schema.count(), Some(12));
}

#[test]
fn test_snapshot_comparison() {
    let (mut testkit, api) = init_testkit();

    let tx = {
        let (pubkey, key) = crypto::gen_keypair();
        TxIncrement::new(&pubkey, 5, &key)
    };
    testkit
        .probe(tx.clone())
        .compare(testkit.snapshot())
        .map(CounterSchema::new)
        .map(CounterSchema::count)
        .assert_before("Counter does not exist", Option::is_none)
        .assert_after("Counter has been set", |&c| c == Some(5));

    api.send(tx);
    testkit.create_block();

    let other_tx = {
        let (pubkey, key) = crypto::gen_keypair();
        TxIncrement::new(&pubkey, 3, &key)
    };
    testkit
        .probe(other_tx.clone())
        .compare(testkit.snapshot())
        .map(CounterSchema::new)
        .map(CounterSchema::count)
        .map(|&c| c.unwrap())
        .assert("Counter has increased", |&old, &new| new == old + 3);
}

#[test]
#[should_panic(expected = "Counter has increased")]
fn test_snapshot_comparison_panic() {
    let (mut testkit, api) = init_testkit();

    let tx = {
        let (pubkey, key) = crypto::gen_keypair();
        TxIncrement::new(&pubkey, 5, &key)
    };

    api.send(tx.clone());
    testkit.create_block();

    // The assertion fails because the transaction is already committed by now
    testkit
        .probe(tx.clone())
        .compare(testkit.snapshot())
        .map(CounterSchema::new)
        .map(CounterSchema::count)
        .map(|&c| c.unwrap())
        .assert("Counter has increased", |&old, &new| new == old + tx.by());
}

#[test]
fn test_explorer_blocks() {
    use exonum::blockchain::Block;
    use exonum::helpers::Height;

    let (mut testkit, api) = init_testkit();

    let blocks: Vec<Block> = api.get(ApiKind::Explorer, "v1/blocks?count=10");
    assert_eq!(blocks.len(), 1);
    assert_eq!(blocks[0].height(), Height(0));
    assert_eq!(*blocks[0].prev_hash(), crypto::Hash::default());

    // Check empty block creation
    testkit.create_block();

    let blocks: Vec<Block> = api.get(ApiKind::Explorer, "v1/blocks?count=10");
    assert_eq!(blocks.len(), 2);
    assert_eq!(blocks[0].height(), Height(1));
    assert_eq!(*blocks[0].prev_hash(), blocks[1].hash());
    assert_eq!(blocks[0].tx_count(), 0);
    assert_eq!(blocks[1].height(), Height(0));
    assert_eq!(*blocks[1].prev_hash(), crypto::Hash::default());

    let blocks: Vec<Block> = api.get(
        ApiKind::Explorer,
        "v1/blocks?count=10&skip_empty_blocks=true",
    );
    assert_eq!(blocks.len(), 0);

    let tx = {
        let (pubkey, key) = crypto::gen_keypair();
        TxIncrement::new(&pubkey, 5, &key)
    };
    testkit.api().send(tx.clone());
    testkit.create_block(); // height == 2

    let blocks: Vec<Block> = api.get(ApiKind::Explorer, "v1/blocks?count=10");
    assert_eq!(blocks.len(), 3);
    assert_eq!(blocks[0].height(), Height(2));
    assert_eq!(*blocks[0].prev_hash(), blocks[1].hash());
    assert_eq!(blocks[0].tx_count(), 1);
    assert_eq!(*blocks[0].tx_hash(), tx.hash());

    let blocks: Vec<Block> = api.get(
        ApiKind::Explorer,
        "v1/blocks?count=10&skip_empty_blocks=true",
    );
    assert_eq!(blocks.len(), 1);
    assert_eq!(blocks[0].height(), Height(2));

    testkit.create_block(); // height == 3
    testkit.create_block(); // height == 4

    let blocks: Vec<Block> = api.get(
        ApiKind::Explorer,
        "v1/blocks?count=10&skip_empty_blocks=true",
    );
    assert_eq!(blocks.len(), 1);
    assert_eq!(blocks[0].height(), Height(2));

    let tx = {
        let (pubkey, key) = crypto::gen_keypair();
        TxIncrement::new(&pubkey, 5, &key)
    };
    testkit.api().send(tx.clone());
    testkit.create_block(); // height == 5

    // Check block filtering
    let blocks: Vec<Block> = api.get(
        ApiKind::Explorer,
        "v1/blocks?count=3&skip_empty_blocks=true",
    );
    assert_eq!(blocks.len(), 1);
    assert_eq!(blocks[0].height(), Height(5));
    let blocks: Vec<Block> = api.get(
        ApiKind::Explorer,
        "v1/blocks?count=4&skip_empty_blocks=true",
    );
    assert_eq!(blocks.len(), 2);
    assert_eq!(blocks[0].height(), Height(5));
    assert_eq!(blocks[1].height(), Height(2));

    // Check `latest` param
    let blocks: Vec<Block> = api.get(
        ApiKind::Explorer,
        "v1/blocks?count=10&skip_empty_blocks=true&latest=4",
    );
    assert_eq!(blocks.len(), 1);
    assert_eq!(blocks[0].height(), Height(2));
}

#[test]
fn test_explorer_single_block() {
    use std::collections::HashSet;
    use exonum::explorer::BlockInfo;
    use exonum::helpers::Height;

    let mut testkit = TestKitBuilder::validator()
        .with_validators(4)
        .with_service(CounterService)
        .create();
    let api = testkit.api();

    assert_eq!(testkit.majority_count(), 3);

    let info: BlockInfo = api.get(ApiKind::Explorer, "v1/blocks/0");
    assert_eq!(info.block.height(), Height(0));
    assert_eq!(*info.block.prev_hash(), crypto::Hash::default());
    assert_eq!(info.txs, vec![]);

    let tx = {
        let (pubkey, key) = crypto::gen_keypair();
        TxIncrement::new(&pubkey, 5, &key)
    };
    testkit.api().send(tx.clone());
    testkit.create_block(); // height == 1

    let info: BlockInfo = api.get(ApiKind::Explorer, "v1/blocks/1");
    assert_eq!(info.block.height(), Height(1));
    assert_eq!(info.block.tx_count(), 1);
    assert_eq!(*info.block.tx_hash(), tx.hash());
    assert_eq!(info.txs, vec![tx.hash()]);

    let mut validators = HashSet::new();
    for precommit in &info.precommits {
        assert_eq!(precommit.height(), Height(1));
        assert_eq!(*precommit.block_hash(), info.block.hash());
        let pk = testkit
            .network()
            .consensus_public_key_of(precommit.validator())
            .expect("Cannot find validator id");
        assert!(precommit.verify_signature(pk));
        validators.insert(precommit.validator());
    }

    assert!(validators.len() >= testkit.majority_count());
}

#[test]
fn test_system_transaction() {
    use exonum::blockchain::Transaction;
    use exonum::explorer::{BlockInfo, TxInfo as CommittedTxInfo};
    use exonum::helpers::Height;

    // Analogs of structures defined by the system API handler.
    #[derive(Deserialize)]
    struct MemPoolTxInfo {
        content: serde_json::Value,
    }

    #[derive(Deserialize)]
    #[serde(tag = "type")]
    enum TxInfo {
        Unknown,
        MemPool(MemPoolTxInfo),
        Committed(CommittedTxInfo),
    }


    let mut testkit = TestKitBuilder::validator()
        .with_validators(4)
        .with_service(CounterService)
        .create();
    let api = testkit.api();

    let tx = {
        let (pubkey, key) = crypto::gen_keypair();
        TxIncrement::new(&pubkey, 5, &key)
    };

    let info: TxInfo = api.get_err(
        ApiKind::System,
        &format!("v1/transactions/{}", &tx.hash().to_string()),
    );
    match info {
        TxInfo::Unknown => {}
        _ => panic!("Transaction should be unknown to the node"),
    }

    api.send(tx.clone());
    testkit.poll_events();

    let info: TxInfo = api.get(
        ApiKind::System,
        &format!("v1/transactions/{}", &tx.hash().to_string()),
    );
    if let TxInfo::MemPool(info) = info {
        assert_eq!(info.content, tx.info());
    } else {
        panic!("Transaction should be in the mempool");
    }

    testkit.create_block();
    let info: TxInfo = api.get(
        ApiKind::System,
        &format!("v1/transactions/{}", &tx.hash().to_string()),
    );
    if let TxInfo::Committed(info) = info {
        assert_eq!(info.content, tx.info());
        assert_eq!(info.location.block_height(), Height(1));
        assert_eq!(info.location.position_in_block(), 0);

        let block: BlockInfo = api.get(ApiKind::Explorer, "v1/blocks/1");
        let block = block.block;
        assert!(
            info.proof_to_block_merkle_root
                .validate(*block.tx_hash(), u64::from(block.tx_count()))
                .is_ok()
        );
    } else {
        panic!("Transaction should be committed");
    }
}<|MERGE_RESOLUTION|>--- conflicted
+++ resolved
@@ -388,11 +388,7 @@
         TxIncrement::new(&pubkey, 3, &key)
     };
 
-<<<<<<< HEAD
-    let snapshot = harness.probe_all(txvec![&tx, &other_tx]);
-=======
     let snapshot = testkit.probe_all(vec![Box::new(tx.clone()), Box::new(other_tx.clone())]);
->>>>>>> 0aa5213c
     let schema = CounterSchema::new(&snapshot);
     assert_eq!(schema.count(), Some(8));
 
@@ -419,27 +415,6 @@
     testkit.create_block();
     let counter: u64 = api.get(ApiKind::Service("counter"), "count");
     assert_eq!(counter, 5);
-}
-
-#[test]
-#[should_panic(expected = "Duplicate transactions in probe")]
-fn test_probe_duplicate_tx_panic() {
-<<<<<<< HEAD
-    let (mut harness, _) = init_harness();
-=======
-    let (testkit, _) = init_testkit();
->>>>>>> 0aa5213c
-
-    let tx = {
-        let (pubkey, key) = crypto::gen_keypair();
-        TxIncrement::new(&pubkey, 6, &key)
-    };
-<<<<<<< HEAD
-    let snapshot = harness.probe_all(txvec![&tx, &tx]);
-=======
-    let snapshot = testkit.probe_all(vec![Box::new(tx.clone()), Box::new(tx.clone())]);
->>>>>>> 0aa5213c
-    drop(snapshot);
 }
 
 #[test]
@@ -472,17 +447,10 @@
     assert_eq!(schema.count(), None);
 
     // Check dependency of the resulting snapshot on tx ordering
-<<<<<<< HEAD
-    let snapshot = harness.probe_all(txvec![&tx, &admin_tx]);
-    let schema = CounterSchema::new(&snapshot);
-    assert_eq!(schema.count(), Some(0));
-    let snapshot = harness.probe_all(txvec![&admin_tx, &tx]);
-=======
     let snapshot = testkit.probe_all(vec![Box::new(tx.clone()), Box::new(admin_tx.clone())]);
     let schema = CounterSchema::new(&snapshot);
     assert_eq!(schema.count(), Some(0));
     let snapshot = testkit.probe_all(vec![Box::new(admin_tx.clone()), Box::new(tx.clone())]);
->>>>>>> 0aa5213c
     let schema = CounterSchema::new(&snapshot);
     assert_eq!(schema.count(), Some(6));
     // Check that data is (still) not persisted
@@ -505,17 +473,10 @@
     assert_eq!(schema.count(), Some(10));
 
     // Check dependency of the resulting snapshot on tx ordering
-<<<<<<< HEAD
-    let snapshot = harness.probe_all(txvec![&tx, &admin_tx]);
-    let schema = CounterSchema::new(&snapshot);
-    assert_eq!(schema.count(), Some(0));
-    let snapshot = harness.probe_all(txvec![&admin_tx, &tx]);
-=======
     let snapshot = testkit.probe_all(vec![Box::new(tx.clone()), Box::new(admin_tx.clone())]);
     let schema = CounterSchema::new(&snapshot);
     assert_eq!(schema.count(), Some(0));
     let snapshot = testkit.probe_all(vec![Box::new(admin_tx.clone()), Box::new(tx.clone())]);
->>>>>>> 0aa5213c
     let schema = CounterSchema::new(&snapshot);
     assert_eq!(schema.count(), Some(6));
     // Check that data is (still) not persisted
@@ -543,11 +504,7 @@
 
     // Check the mixed case, when some probed transactions are committed and some are not
     let other_tx = inc_count(&api, 7);
-<<<<<<< HEAD
-    let snapshot = harness.probe_all(txvec![&tx, &other_tx]);
-=======
     let snapshot = testkit.probe_all(vec![Box::new(tx), Box::new(other_tx)]);
->>>>>>> 0aa5213c
     let schema = CounterSchema::new(&snapshot);
     assert_eq!(schema.count(), Some(12));
 }
